--- conflicted
+++ resolved
@@ -35,15 +35,9 @@
 
   const handleEditWorkflow = (workflow: any, mode: 'text' | 'visual') => {
     const workflowName = typeof workflow.name === 'string' ? workflow.name : (workflow.name as any)?.name || 'Unknown Workflow';
-<<<<<<< HEAD
     
     // Navigate to appropriate edit form based on mode
     navigate(`/workflows/${encodeURIComponent(workflowName)}/edit/${mode}`);
-=======
-
-    // Navigate to edit form
-    navigate(`/workflows/${encodeURIComponent(workflowName)}/edit`);
->>>>>>> b679e692
   };
 
   const handleRunWorkflow = async (workflow: any) => {
@@ -166,26 +160,12 @@
                   </div>
 
                   <div className="flex gap-2">
-<<<<<<< HEAD
                     <HoverExpandEditButton 
                       workflow={workflow}
                       onEdit={handleEditWorkflow}
                     />
                     <Button 
                       size="sm" 
-=======
-                    <Button
-                      variant="outline"
-                      size="sm"
-                      className="gap-1.5"
-                      onClick={() => handleEditWorkflow(workflow)}
-                    >
-                      <Edit className="h-3.5 w-3.5" />
-                      Edit
-                    </Button>
-                    <Button
-                      size="sm"
->>>>>>> b679e692
                       className="gap-1.5"
                       onClick={() => handleRunWorkflow(workflow)}
                       disabled={
