from __future__ import annotations

import json
import logging
from typing import Any, Optional

from fastapi import APIRouter, Depends, HTTPException, Query, Security
from fastapi.responses import JSONResponse, StreamingResponse
from pydantic import BaseModel

from ....components.llm.providers.litellm_client import LiteLLMClient
from ....config.config_manager import ConfigManager
from ....config.config_models import AgentConfig, LLMConfig
from ....errors import ConfigurationError, WorkflowExecutionError
from ....execution.facade import ExecutionFacade
from ....storage.session_manager import SessionManager
from ....storage.session_models import ExecutionHistoryResponse, SessionListResponse
from ...dependencies import (
    get_api_key,
    get_config_manager,
    get_execution_facade,
    get_session_manager,
)

# Configure logging
logger = logging.getLogger(__name__)


def clean_error_message(error: Exception) -> str:
    """Extract a clean error message from an exception chain."""
    if hasattr(error, "__cause__") and error.__cause__:
        return str(error.__cause__)
    return str(error)


router = APIRouter()


class AgentRunRequest(BaseModel):
    user_message: str
    system_prompt: Optional[str] = None
    session_id: Optional[str] = None


class WorkflowRunRequest(BaseModel):
    initial_input: Any
    session_id: Optional[str] = None

<<<<<<< HEAD

# History-related models
class SessionMetadata(BaseModel):
    session_id: str
    agent_name: str
    created_at: Optional[str] = None
    last_updated: Optional[str] = None
    message_count: int


class SessionListResponse(BaseModel):
    sessions: List[SessionMetadata]
    total: int
    offset: int
    limit: int


class ConversationMessage(BaseModel):
    role: str
    content: Union[str, List[Dict[str, Any]]]
    timestamp: Optional[str] = None


class SessionHistoryResponse(BaseModel):
    session_id: str
    agent_name: str
    messages: List[ConversationMessage]
    metadata: SessionMetadata

=======
>>>>>>> d9e2b851

@router.get("/status")
async def get_facade_status(
    _api_key: str = Security(get_api_key),
    _facade: ExecutionFacade = Depends(get_execution_facade),
):
    """
    Get the status of the ExecutionFacade.
    """
    # We can add more detailed status checks later
    return {"status": "active"}


@router.post("/agents/{agent_name}/run")
async def run_agent(
    agent_name: str,
    request: AgentRunRequest,
    api_key: str = Security(get_api_key),
    facade: ExecutionFacade = Depends(get_execution_facade),
    config_manager: ConfigManager = Depends(get_config_manager),
):
    """
    Execute an agent by name.
    """
    try:
        result = await facade.run_agent(
            agent_name=agent_name,
            user_message=request.user_message,
            system_prompt=request.system_prompt,
            session_id=request.session_id,
        )
        if result.status == "success":
            agent_config = AgentConfig(**config_manager.get_config("agent", agent_name))

            if agent_config.llm_config_id and not agent_config.llm:
                config_manager.validate_llm(agent_config.llm_config_id)

            return result.model_dump()

        if result.exception:
            raise result.exception

        raise HTTPException(status_code=500, detail=result.error_message)
    except Exception as e:
        status_code = 500
        if type(e) is ConfigurationError:
            status_code = 404
        elif type(e).__name__ == "AuthenticationError":
            status_code = 401
        logger.error(f"Error running agent '{agent_name}': {e}")

        error_response = {
            "error": {
                "message": str(e),
                "error_type": type(e).__name__,
                "details": {
                    "agent_name": agent_name,
                    "user_message": request.user_message,
                    "system_prompt": request.system_prompt,
                    "session_id": request.session_id,
                },
            }
        }

        return JSONResponse(
            status_code=status_code,
            content=error_response,
        )


@router.post("/llms/{llm_config_id}/test")
async def test_llm(
    llm_config_id: str,
    api_key: str = Security(get_api_key),
    config_manager: ConfigManager = Depends(get_config_manager),
):
    """
    Test an LLM configuration by running a simple 10 token call
    This allows you to quickly test LLM configurations without creating a full agent.
    """
    try:
        # Check if the LLM configuration exists
        llm_config = config_manager.get_config("llm", llm_config_id)
        if not llm_config:
            raise HTTPException(status_code=404, detail=f"LLM configuration '{llm_config_id}' not found.")

        resolved_config = LLMConfig(**llm_config).model_copy(deep=True)

        llm = LiteLLMClient(config=resolved_config)

        llm.validate()

        config_manager.validate_llm(llm_config_id)

        return {
            "status": "success",
            "llm_config_id": llm_config_id,
            "metadata": {
                "provider": resolved_config.provider,
                "model": resolved_config.model,
                "temperature": resolved_config.temperature,
                "max_tokens": resolved_config.max_tokens,
            },
        }
    except Exception as e:
        logger.error(f"Error testing llm '{llm_config_id}': {e}")

        error_response = {
            "status": "error",
            "llm_config_id": llm_config_id,
            "error": {
                "message": str(e),
                "error_type": type(e).__name__,
            },
        }

        if type(e) is HTTPException:
            status_code = e.status_code
        else:
            status_code = 500

        return JSONResponse(
            status_code=status_code,
            content=error_response,
        )


@router.post("/agents/{agent_name}/test")
async def test_agent(
    agent_name: str,
    api_key: str = Security(get_api_key),
    facade: ExecutionFacade = Depends(get_execution_facade),
):
    """
    Test an agent's configuration and dependencies.
    """
    try:
        # This can be expanded to a more thorough test
        await facade.run_agent(agent_name, "test message", system_prompt="test")
        return {"status": "ok"}
    except Exception as e:
        raise HTTPException(status_code=500, detail=str(e)) from e


def _validate_agent(agent_name: str, config_manager: ConfigManager):
    agent_config = config_manager.get_config("agent", agent_name)

    if not agent_config:
        raise ConfigurationError(f"Agent Config for {agent_name} not found")

    agent_config: AgentConfig = AgentConfig(**agent_config)

    llm_config = None
    if agent_config.llm_config_id:
        llm_config = config_manager.get_config("llm", agent_config.llm_config_id)
    else:
        raise ConfigurationError(f"llm_config_id is undefined for agent {agent_name}")

    if not llm_config:
        raise ConfigurationError(
            f"llm_config_id {agent_config.llm_config_id} was not found while running agent {agent_name}"
        )

    resolved_config = LLMConfig(**llm_config).model_copy(deep=True)

    if agent_config.llm:
        overrides = agent_config.llm.model_dump(exclude_unset=True)
        resolved_config = resolved_config.model_copy(update=overrides)

    if agent_config.system_prompt:
        resolved_config.default_system_prompt = agent_config.system_prompt

    llm = LiteLLMClient(config=resolved_config)

    result = llm.validate()

    if result and agent_config.llm_config_id and not agent_config.llm:
        # if llm is valid and no parameters were overriden
        config_manager.validate_llm(agent_config.llm_config_id)


@router.post("/agents/{agent_name}/stream")
async def stream_agent(
    agent_name: str,
    request: AgentRunRequest,
    api_key: str = Security(get_api_key),
    facade: ExecutionFacade = Depends(get_execution_facade),
    config_manager: ConfigManager = Depends(get_config_manager),
):
    """
    Execute an agent by name and stream the response.
    """
    try:
        # first, validate the agent
        _validate_agent(agent_name, config_manager)

        async def event_generator():
            async for event in facade.stream_agent_run(
                agent_name=agent_name,
                user_message=request.user_message,
                system_prompt=request.system_prompt,
                session_id=request.session_id,
            ):
                yield f"data: {json.dumps(event)}\n\n"

        return StreamingResponse(event_generator(), media_type="text/event-stream")
    except Exception as e:
        status_code = 500
        if type(e) is ConfigurationError:
            status_code = 404
        elif type(e).__name__ == "AuthenticationError":
            status_code = 401

        logger.error(f"Error streaming agent '{agent_name}': {e}")

        error_response = {
            "error": {
                "message": str(e),
                "error_type": type(e).__name__,
                "details": {
                    "agent_name": agent_name,
                    "user_message": request.user_message,
                    "system_prompt": request.system_prompt,
                    "session_id": request.session_id,
                },
            }
        }

        return JSONResponse(
            status_code=status_code,
            content=error_response,
        )


@router.post("/workflows/simple/{workflow_name}/run")
async def run_simple_workflow(
    workflow_name: str,
    request: WorkflowRunRequest,
    api_key: str = Security(get_api_key),
    facade: ExecutionFacade = Depends(get_execution_facade),
):
    """
    Execute a simple workflow by name.
    """
    try:
        result = await facade.run_simple_workflow(
            workflow_name=workflow_name,
            initial_input=request.initial_input,
            session_id=request.session_id,
        )
        return result.model_dump()
    except ConfigurationError as e:
        logger.error(f"Configuration error for workflow '{workflow_name}': {e}")
        raise HTTPException(status_code=404, detail=str(e)) from e
    except WorkflowExecutionError as e:
        logger.error(f"Workflow execution error for '{workflow_name}': {e}", exc_info=True)
        raise HTTPException(status_code=500, detail=f"Workflow execution failed: {clean_error_message(e)}") from e
    except Exception as e:
        logger.error(f"Unexpected error running simple workflow '{workflow_name}': {e}", exc_info=True)
        raise HTTPException(status_code=500, detail="An unexpected error occurred during workflow execution") from e


@router.post("/workflows/simple/{workflow_name}/test")
async def test_simple_workflow(
    workflow_name: str,
    api_key: str = Security(get_api_key),
    facade: ExecutionFacade = Depends(get_execution_facade),
):
    """
    Test a simple workflow.
    """
    try:
        # This can be expanded to a more thorough test
        await facade.run_simple_workflow(workflow_name, "test")
        return {"status": "ok"}
    except Exception as e:
        raise HTTPException(status_code=500, detail=str(e)) from e


@router.post("/workflows/custom/{workflow_name}/run")
async def run_custom_workflow(
    workflow_name: str,
    request: WorkflowRunRequest,
    api_key: str = Security(get_api_key),
    facade: ExecutionFacade = Depends(get_execution_facade),
):
    """
    Execute a custom workflow by name.
    """
    try:
        result = await facade.run_custom_workflow(
            workflow_name=workflow_name,
            initial_input=request.initial_input,
            session_id=request.session_id,
        )
        return result
    except ConfigurationError as e:
        logger.error(f"Configuration error for workflow '{workflow_name}': {e}")
        raise HTTPException(status_code=404, detail=str(e)) from e
    except WorkflowExecutionError as e:
        logger.error(f"Workflow execution error for '{workflow_name}': {e}", exc_info=True)
        raise HTTPException(status_code=500, detail=f"Workflow execution failed: {clean_error_message(e)}") from e
    except Exception as e:
        logger.error(f"Unexpected error running custom workflow '{workflow_name}': {e}", exc_info=True)
        raise HTTPException(status_code=500, detail="An unexpected error occurred during workflow execution") from e


@router.post("/workflows/custom/{workflow_name}/test")
async def test_custom_workflow(
    workflow_name: str,
    api_key: str = Security(get_api_key),
    facade: ExecutionFacade = Depends(get_execution_facade),
):
    """
    Test a custom workflow.
    """
    try:
        # This can be expanded to a more thorough test
        await facade.run_custom_workflow(workflow_name, "test")
        return {"status": "ok"}
    except Exception as e:
        raise HTTPException(status_code=500, detail=str(e)) from e


@router.post("/workflows/custom/{workflow_name}/validate")
async def validate_custom_workflow(
    workflow_name: str,
    api_key: str = Security(get_api_key),
    facade: ExecutionFacade = Depends(get_execution_facade),
):
    """
    Validate a custom workflow.
    """
    try:
        # This can be expanded to a more thorough test
        await facade.run_custom_workflow(workflow_name, "test")
        return {"status": "ok"}
    except Exception as e:
        raise HTTPException(status_code=500, detail=str(e)) from e


# --- History Endpoints ---


@router.get("/history", response_model=SessionListResponse)
async def list_execution_history(
    agent_name: Optional[str] = Query(None, description="Filter by agent name"),
    workflow_name: Optional[str] = Query(None, description="Filter by workflow name"),
    limit: int = Query(50, ge=1, le=100, description="Maximum number of sessions to return"),
    offset: int = Query(0, ge=0, description="Number of sessions to skip"),
    api_key: str = Security(get_api_key),
    session_manager: SessionManager = Depends(get_session_manager),
):
    """
    List execution history sessions with optional filtering by agent or workflow.
    When filtering by workflow, returns only parent workflow sessions (not individual agent sessions).
    Supports pagination with offset/limit.
    """
    try:
        # Apply retention policy on retrieval
        session_manager.cleanup_old_sessions()

        result = session_manager.get_sessions_list(
            agent_name=agent_name, workflow_name=workflow_name, limit=limit, offset=offset
        )

        return SessionListResponse(
            sessions=result["sessions"],
            total=result["total"],
            offset=result["offset"],
            limit=result["limit"],
        )
    except Exception as e:
        logger.error(f"Error listing execution history: {e}", exc_info=True)
        raise HTTPException(status_code=500, detail="Failed to retrieve execution history") from e


@router.get("/history/{session_id}", response_model=ExecutionHistoryResponse)
async def get_session_history(
    session_id: str,
    api_key: str = Security(get_api_key),
    session_manager: SessionManager = Depends(get_session_manager),
):
    """
    Get the complete execution result for a specific session.
    Returns the same format as the original execution endpoint.
    Supports partial session ID matching (e.g., just the suffix like '826c63d4').
    """
    try:
        # The session manager now handles partial ID matching
        execution_result, metadata_model = session_manager.get_full_session_details(session_id)

        if execution_result is None or metadata_model is None:
            raise HTTPException(status_code=404, detail=f"Session '{session_id}' not found")

        result_type = "workflow" if metadata_model.is_workflow else "agent"
        return ExecutionHistoryResponse(
            result_type=result_type,
            execution_result=execution_result,
            metadata=metadata_model,
        )
    except HTTPException:
        raise
    except Exception as e:
        logger.error(f"Error getting session history for '{session_id}': {e}", exc_info=True)
        raise HTTPException(status_code=500, detail="Failed to retrieve session history") from e


@router.delete("/history/{session_id}")
async def delete_session_history(
    session_id: str,
    api_key: str = Security(get_api_key),
    session_manager: SessionManager = Depends(get_session_manager),
):
    """
    Delete a specific session's history.
    Returns 204 No Content on success, 404 if session not found.
    """
    if session_id == "null":
        raise HTTPException(status_code=404, detail="Session 'null' not found")
    try:
        deleted = session_manager.delete_session(session_id)
        if not deleted:
            raise HTTPException(status_code=404, detail=f"Session '{session_id}' not found")
        # Return 204 No Content on successful deletion
        from fastapi import Response

        return Response(status_code=204)
    except HTTPException:
        raise
    except Exception as e:
        logger.error(f"Error deleting session '{session_id}': {e}", exc_info=True)
        raise HTTPException(status_code=500, detail="Failed to delete session") from e


@router.post("/history/cleanup", status_code=200)
async def cleanup_history(
    days: int = Query(30, ge=0, le=365, description="Delete sessions older than this many days"),
    max_sessions: int = Query(50, ge=0, le=1000, description="Maximum number of sessions to keep"),
    api_key: str = Security(get_api_key),
    session_manager: SessionManager = Depends(get_session_manager),
):
    """
    Clean up old sessions based on retention policy.
    Deletes sessions older than specified days and keeps only the most recent max_sessions.
    Set days=0 to delete all sessions older than today.
    """
    try:
        session_manager.cleanup_old_sessions(days=days, max_sessions=max_sessions)
        return {
            "message": f"Cleanup completed. Removed sessions older than {days} days, keeping maximum {max_sessions} sessions."
        }
    except Exception as e:
        logger.error(f"Error during history cleanup: {e}", exc_info=True)
        raise HTTPException(status_code=500, detail="Failed to clean up history") from e
        raise HTTPException(status_code=500, detail="Failed to clean up history") from e<|MERGE_RESOLUTION|>--- conflicted
+++ resolved
@@ -46,38 +46,6 @@
     initial_input: Any
     session_id: Optional[str] = None
 
-<<<<<<< HEAD
-
-# History-related models
-class SessionMetadata(BaseModel):
-    session_id: str
-    agent_name: str
-    created_at: Optional[str] = None
-    last_updated: Optional[str] = None
-    message_count: int
-
-
-class SessionListResponse(BaseModel):
-    sessions: List[SessionMetadata]
-    total: int
-    offset: int
-    limit: int
-
-
-class ConversationMessage(BaseModel):
-    role: str
-    content: Union[str, List[Dict[str, Any]]]
-    timestamp: Optional[str] = None
-
-
-class SessionHistoryResponse(BaseModel):
-    session_id: str
-    agent_name: str
-    messages: List[ConversationMessage]
-    metadata: SessionMetadata
-
-=======
->>>>>>> d9e2b851
 
 @router.get("/status")
 async def get_facade_status(
