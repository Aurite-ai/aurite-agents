--- conflicted
+++ resolved
@@ -316,7 +316,6 @@
             raise  # Re-raise the specific, informative exception
         except Exception as e:
             logger.error(f"An unexpected error occurred during LiteLLM streaming call: {type(e).__name__}: {e}")
-<<<<<<< HEAD
             raise
         finally:
             # Always update and end the generation if it was created
@@ -356,9 +355,6 @@
                     generation.end()
                 except Exception as gen_error:
                     logger.warning(f"Failed to update/end Langfuse generation for streaming: {gen_error}")
-=======
-            # In case of an error, we might want to yield a specific error chunk or just raise
-            raise
 
     def validate(self) -> bool:
         """
@@ -369,10 +365,7 @@
         """
         messages = [{"role": "user", "content": "Hello"}]
         try:
-            litellm.completion(
-                model=f"{self.config.provider}/{self.config.model}", messages=messages, max_tokens=10
-            )
+            litellm.completion(model=f"{self.config.provider}/{self.config.model}", messages=messages, max_tokens=10)
             return True
         except Exception:
-            raise
->>>>>>> 5f0e7e46
+            raise