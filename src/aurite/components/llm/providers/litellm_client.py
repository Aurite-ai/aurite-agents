--- conflicted
+++ resolved
@@ -33,23 +33,12 @@
         litellm.drop_params = (
             True  # Automatically drops unsupported params rather than throwing an error
         )
-<<<<<<< HEAD
+
+        litellm_logger = logging.getLogger("LiteLLM")
+        litellm_logger.setLevel(logging.ERROR)
 
         # Handle provider-specific setup if necessary
         if self.config.provider == "gemini":
-=======
-        self.provider = provider
-        self.api_base = api_base
-        self.api_key = api_key
-        self.api_version = api_version
-        
-        litellm.drop_params = True # automatically drops unsupported params rather than throwing error
-        
-        litellm_logger = logging.getLogger("LiteLLM")
-        litellm_logger.setLevel(logging.ERROR)
-
-        if provider == "gemini":
->>>>>>> de5046a7
             if "GEMINI_API_KEY" not in os.environ and "GOOGLE_API_KEY" in os.environ:
                 os.environ["GEMINI_API_KEY"] = os.environ["GOOGLE_API_KEY"]
 
@@ -150,9 +139,7 @@
             completion: Any = litellm.completion(**request_params)
             return completion.choices[0].message
         except Exception as e:
-            logger.error(
-                f"LiteLLM API call failed: {type(e).__name__}: {e}"
-            )
+            logger.error(f"LiteLLM API call failed: {type(e).__name__}: {e}")
             raise
 
     async def stream_message(
