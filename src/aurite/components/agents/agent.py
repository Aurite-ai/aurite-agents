--- conflicted
+++ resolved
@@ -42,22 +42,16 @@
         base_llm_config: LLMConfig,
         host_instance: MCPHost,
         initial_messages: List[Dict[str, Any]],
-<<<<<<< HEAD
         session_id: Optional[str] = None,
-=======
         trace: Optional["StatefulTraceClient"] = None,
->>>>>>> df9e5d3c
     ):
         self.config = agent_config
         self.host = host_instance
         self.conversation_history: List[Dict[str, Any]] = initial_messages
         self.final_response: Optional[ChatCompletionMessage] = None
         self.tool_uses_in_last_turn: List[ChatCompletionMessageToolCall] = []
-<<<<<<< HEAD
         self.session_id = session_id
-=======
         self.trace = trace
->>>>>>> df9e5d3c
 
         # --- Configuration Resolution ---
         # The Agent is responsible for resolving its final LLM configuration.
@@ -103,29 +97,12 @@
                             history, and any errors.
         """
         logger.debug(f"Agent starting run for '{self.config.name or 'Unnamed'}'.")
-<<<<<<< HEAD
-=======
-
-        tools_data = self.host.get_formatted_tools(agent_config=self.config)
->>>>>>> df9e5d3c
         max_iterations = self.config.max_iterations or 10
 
         for current_iteration in range(max_iterations):
             logger.debug(f"Conversation loop iteration {current_iteration + 1}")
 
-<<<<<<< HEAD
             turn_processor = self._create_turn_processor()
-=======
-            turn_processor = AgentTurnProcessor(
-                config=self.config,
-                llm_client=self.llm,
-                host_instance=self.host,
-                current_messages=self.conversation_history,
-                tools_data=tools_data,
-                effective_system_prompt=self.resolved_llm_config.default_system_prompt,
-                trace=self.trace,
-            )
->>>>>>> df9e5d3c
 
             try:
                 (
@@ -166,11 +143,8 @@
                     final_response=None,
                     conversation_history=self.conversation_history,
                     error_message=error_message,
-<<<<<<< HEAD
                     session_id=self.session_id,
-=======
                     exception=e,
->>>>>>> df9e5d3c
                 )
 
         logger.warning(f"Reached max iterations ({max_iterations}). Aborting loop.")
@@ -196,19 +170,7 @@
         for current_iteration in range(max_iterations):
             logger.debug(f"Starting conversation turn {current_iteration + 1}")
 
-<<<<<<< HEAD
             turn_processor = self._create_turn_processor()
-=======
-            turn_processor = AgentTurnProcessor(
-                config=self.config,
-                llm_client=self.llm,
-                host_instance=self.host,
-                current_messages=self.conversation_history,
-                tools_data=tools_data,
-                effective_system_prompt=self.resolved_llm_config.default_system_prompt,
-                trace=self.trace,
-            )
->>>>>>> df9e5d3c
 
             try:
                 is_tool_turn = False
