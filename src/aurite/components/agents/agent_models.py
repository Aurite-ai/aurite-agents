"""
Pydantic models for Agent execution results.
"""

from typing import Any, Dict, List, Literal, Optional

from openai.types.chat import ChatCompletionMessage
from pydantic import BaseModel, Field


class AgentRunResult(BaseModel):
    """
    Standardized Pydantic model for the output of an Agent's conversation run.
    """

    status: Literal["success", "error", "max_iterations_reached"] = Field(
        description="The final status of the agent run."
    )
    final_response: Optional[ChatCompletionMessage] = Field(
        None,
        description="The final message from the assistant, if the run was successful.",
    )
    conversation_history: List[Dict[str, Any]] = Field(
        description="The complete conversation history as a list of dictionaries, compliant with OpenAI's message format."
    )
    error_message: Optional[str] = Field(None, description="An error message if the agent execution failed.")
<<<<<<< HEAD
    session_id: Optional[str] = Field(None, description="The session ID used for this agent run.")
    agent_name: Optional[str] = Field(None, description="The name of the agent that was run.")
=======
    exception: Optional[Any] = Field(None, description="The exception if the agent execution failed.")
>>>>>>> df9e5d3c

    @property
    def primary_text(self) -> Optional[str]:
        """
        Returns the primary text content from the final response, if available.
        """
        if self.final_response and self.final_response.content:
            return self.final_response.content
        return None

    @property
    def has_error(self) -> bool:
        """Checks if the run resulted in an error."""
        return self.status == "error"<|MERGE_RESOLUTION|>--- conflicted
+++ resolved
@@ -24,12 +24,9 @@
         description="The complete conversation history as a list of dictionaries, compliant with OpenAI's message format."
     )
     error_message: Optional[str] = Field(None, description="An error message if the agent execution failed.")
-<<<<<<< HEAD
     session_id: Optional[str] = Field(None, description="The session ID used for this agent run.")
     agent_name: Optional[str] = Field(None, description="The name of the agent that was run.")
-=======
     exception: Optional[Any] = Field(None, description="The exception if the agent execution failed.")
->>>>>>> df9e5d3c
 
     @property
     def primary_text(self) -> Optional[str]:
