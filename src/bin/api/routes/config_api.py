--- conflicted
+++ resolved
@@ -23,13 +23,9 @@
 CONFIG_DIRS = {
     "agents": Path("config/agents"),
     "clients": Path("config/clients"),
-<<<<<<< HEAD
     "simple_workflows": Path("config/workflows"), # Maps to the existing 'workflows' directory
     "custom_workflows": Path("config/custom_workflows"), # New mapping
-=======
-    "workflows": Path("config/workflows"),
     "testing": Path("config/testing"),
->>>>>>> 75a132b6
 }
 
 
