import json
import yaml
import asyncio
import logging
from google import genai
from pydantic import BaseModel, Field
from src.host import MCPHost
from src.agents import Agent


class ValidationCriteria(BaseModel):
    name: str
    description: str
    weight: float | None = None


class ValidationRubric(BaseModel):
    criteria: list[ValidationCriteria]


class ExpectedToolCall(BaseModel):
    name: str
    eq: int | None = None
    lt: int | None = None
    le: int | None = None
    gt: int | None = None
    ge: int | None = None


class ValidationConfig(BaseModel):
<<<<<<< HEAD
    test_type: str = Field(..., description="The type of object being tested", pattern="^(agent|workflow|custom_workflow)$")
    name: str = Field(..., description="The name of the object being tested. Should match the name in config file")
    user_input: str | list[str] = Field(..., description="The input to be used as the initial user input. If a list of strings, it will run it with each separately")
    iterations: int = Field(default=1, description="The total number of iterations to do when running the agent/workflow", ge=1)
    testing_prompt: str = Field(..., description="The prompt to be passed to the evaluation agent")
    rubric: ValidationRubric | None = Field(None, description="The rubric to use when evaluating the agent")
    evaluation_type: str = Field(default="default", description="If the output should be a score from 0-10 (numeric), or semantic (default)", pattern="^(numeric|default)$")
    threshold: float | None = Field(None, description="The expected score threshold for the numeric evaluation_type", ge=0, le=10)
    retry: bool = Field(default=False, description="If the process should retry if it fails to pass the threshold score")
    max_retries: int = Field(default=0, description="The maximum retries, after the initial run", ge=0)
    edit_prompt: bool = Field(default=False, description="If the prompt validator should try to improve the prompt if it fails to meet threshold")
    editor_model: str = Field(default="gemini", description="The model to use for prompt editing", pattern="^(gemini|claude)$")
    new_prompt: str | None = Field(None, description="For A/B Testing. The new prompt to try and compare to the original prompt")
    expected_tools: list[ExpectedToolCall] = Field([], description="A list of tool calls expected to occur, ignored if test_type is not agent")
    analysis: bool = Field(True, description="If analysis should be performed on the agent output. Set to false for cases where you only want to check tool calls")

async def run_iterations(host_instance: MCPHost, testing_config: ValidationConfig, override_system_prompt: str | None = None) -> (list, list):
=======
    test_type: str = Field(
        ...,
        description="The type of object being tested",
        pattern="^(agent|workflow|custom_workflow)$",
    )
    name: str = Field(
        ...,
        description="The name of the object being tested. Should match the name in config file",
    )
    user_input: str | list[str] = Field(
        ...,
        description="The input to be used as the initial user input. If a list of strings, it will run it with each separately",
    )
    iterations: int = Field(
        default=1,
        description="The total number of iterations to do when running the agent/workflow",
    )
    testing_prompt: str = Field(
        ..., description="The prompt to be passed to the evaluation agent"
    )
    rubric: ValidationRubric | None = Field(
        None, description="The rubric to use when evaluating the agent"
    )
    evaluation_type: str = Field(
        default="default",
        description="If the output should be a score from 0-10 (numeric), or semantic (default)",
        pattern="^(numeric|default)$",
    )
    threshold: float | None = Field(
        None,
        description="The expected score threshold for the numeric evaluation_type",
        ge=0,
        le=10,
    )
    retry: bool = Field(
        default=False,
        description="If the process should retry if it fails to pass the threshold score",
    )
    max_retries: int = Field(
        default=0, description="The maximum retries, after the initial run", ge=0
    )
    edit_prompt: bool = Field(
        default=False,
        description="If the prompt validator should try to improve the prompt if it fails to meet threshold",
    )
    editor_model: str = Field(
        default="gemini",
        description="The model to use for prompt editing",
        pattern="^(gemini|claude)$",
    )
    new_prompt: str | None = Field(
        None,
        description="For A/B Testing. The new prompt to try and compare to the original prompt",
    )
    expected_tools: list[ExpectedToolCall] = Field(
        [],
        description="A list of tool calls expected to occur, ignored if test_type is not agent",
    )
    analysis: bool = Field(
        True,
        description="If analysis should be performed on the agent output. Set to false for cases where you only want to check tool calls",
    )


async def run_iterations(
    host_instance: MCPHost,
    testing_config: ValidationConfig,
    override_system_prompt: str | None = None,
) -> (list, list):
>>>>>>> 428d60b8
    """Run iterations of the agent/workflow and the analysis agent for prompt validation

    Args:
        host_instance: The MCPHost
        testing_config: The ValidationConfig
        override_system_prompt: Optional, test_type "agent" only. A system prompt to use instead of the tested agent's system prompt

    Returns:
        List of analysis results, list of full agent responses"""
    prompts = _prepare_prompts(testing_config)

    num_iterations = testing_config.iterations
    if type(num_iterations) is not int or num_iterations < 1:
        raise ValueError("iterations must be a positive integer")

    # convert to list[str] if given input is a single string
    test_input = (
        [testing_config.user_input]
        if type(testing_config.user_input) is str
        else testing_config.user_input
    )

    tasks = [
        _run_single_iteration(
            host_instance, testing_config, t_in, prompts, i, override_system_prompt
        )
        for i in range(num_iterations)
        for t_in in test_input
    ]

    results_tuple = await asyncio.gather(*tasks)
    results, agent_responses = zip(*results_tuple)

    return list(results), list(agent_responses)


async def evaluate_results(
    host_instance: MCPHost,
    testing_config: ValidationConfig,
    results: list,
    agent_responses: list,
) -> dict:
    """Evaluate the prompt validation results

    Args:
        host_instance: The MCPHost
        testing_config: The ValidationConfig
        results: The results list from run_iterations()
        agent_responses: The list of full agent responses from run_iterations()

    Returns:
        An evaluation dictionary with a bool "pass", if the results passed evaluation, as well as other details
    """
    evaluation = {}
    match testing_config.evaluation_type:
        case "numeric":
            final_results = {}
            final_score = 0
            for key in results[0]["grade"].keys():
                total = 0
                for i in range(len(results)):
                    total += results[i]["grade"][key]
                final_results[key] = round(total / len(results), 2)

            for criteria in testing_config.rubric.criteria:
                final_score += final_results[criteria.name] * criteria.weight

            logging.info(f"Final Prompt Validation Results: {final_results}")
            logging.info(f"Final Prompt Validation Weighted Score: {final_score}/10")

            evaluation = {
                "criteria_results": final_results,
                "weighted_score": round(final_score, 2),
                "pass": (final_score >= testing_config.threshold)
                if testing_config.threshold
                else True,
            }
        case "default":
            # simplify default eval to simply return pass if each result passes
            evaluation = {
                "pass": all([res["grade"] == "PASS" for res in results]),
                "full_results": results,
            }

    # check if tools are satisfied:
    if testing_config.test_type == "agent" and testing_config.expected_tools:
        tool_checks = {}
        for res in agent_responses:
            tool_check = check_tool_calls(res["output"], testing_config.expected_tools)
            tool_checks[res["input"]] = tool_check

            if not tool_check["success"]:
                # fails if a tool check does not pass
                evaluation["pass"] = False

        evaluation["tool_checks"] = tool_checks

    return evaluation


async def evaluate_results_ab(
    host_instance: MCPHost, testing_config: ValidationConfig, results: dict
):
    ab_output = await call_agent(
        host_instance=host_instance,
        agent_name="A/B Agent",
        user_message=json.dumps(results),
    )

    logging.info(f"A/B Output: {ab_output.get('final_response').content[0].text}")

    return ab_output.get("final_response").content[0].text


async def improve_prompt(
    host_instance: MCPHost, model: str, results: list, current_prompt: str
) -> str:
    """Improve the system prompt of an agent based on the evaluation results

    Args:
        host_instance: The MCPHost
        model: "claude" or "gemini", the model to use when improving the prompt
        results: The results list from run_iterations()
        current_prompt: The existing system prompt to improve

    Returns:
        The improved prompt
    """

    match model:
        case "claude":
            for res in results:  # remove output to reduce tokens
                res.pop("output")

            user_message = (
                f"""System Prompt: {current_prompt}\n\nAssessment:{results}"""
            )

            new_prompt_output = await call_agent(
                host_instance=host_instance,
                agent_name="Prompt Editor Agent",
                user_message=user_message,
            )

            return new_prompt_output.get("final_response").content[0].text

        case "gemini":
            # now use gemini to improve the prompt

            # TODO: call as an agent once gemini is added to models
            client = genai.Client()

            response = client.models.generate_content(
                model="gemini-2.5-pro-preview-03-25",
                config=genai.types.GenerateContentConfig(
                    system_instruction="You are an expert prompt engineer. Your task is to make edits to agent system prompts to improve their output quality. You will be given the original system prompt and a list of samples of its performance. You will analyze the existing system prompt and output an improved version which will address any failings in the samples. Key points to remember: 1. Make use of short examples to communicate the expected output. 2. Clearly label different parts of the prompt. 3. Return only the new system prompt, with no other text before or after."
                ),
                contents=json.dumps(
                    {"current_prompt": current_prompt, "samples": results}
                ),
            )

            return response.text
        case _:
            raise ValueError(f"Unrecognized prompt editor model {model}")


def load_config(testing_config_path: str) -> ValidationConfig:
    """Load the config from path and validate the file path and data within

    Args:
        testing_config_path: The full filepath to a json or yaml config file

    Returns:
        A ValidationConfig object
    """

    if not testing_config_path.exists():
        raise FileNotFoundError(
            f"Testing config file not found at {testing_config_path}"
        )

    with open(testing_config_path, "r") as f:
        match testing_config_path.suffix:
            case ".json":
                testing_config_data = json.load(f)
            case ".yaml":
                testing_config_data = yaml.load(f, Loader=yaml.SafeLoader)
            case _:
                raise ValueError(
                    "Testing config file has wrong extension (.json or .yaml expected)"
                )

    testing_config = ValidationConfig.model_validate(testing_config_data, strict=True)

    return testing_config


def check_tool_calls(agent_response, expected_tools: list[ExpectedToolCall]) -> dict:
    """Check if the expected tools appear in the agent response

    Args:
        agent_response: The full Anthropic agent response
        expected_tools: A list of ExpectedToolCalls to check

    Returns:
        {
            "success": bool, true if all expected tools appear
            "error": str, error message if not successful }"""

    tool_calls = _extract_tool_calls(agent_response)
    call_counts = _count_tool_calls(tool_calls)

    calls = []
    errors = []

    for expected in expected_tools:
        count = call_counts.get(expected.name, 0)

        num_errors = len(errors)

        if expected.eq is not None and count != expected.eq:
            errors.append(
                f"Expected tool {expected.name} to be called == {expected.eq} time(s). Called {count} time(s) instead"
            )
        if expected.le is not None and count > expected.le:
            errors.append(
                f"Expected tool {expected.name} to be called <= {expected.le} time(s). Called {count} time(s) instead"
            )
        if expected.lt is not None and count >= expected.lt:
            errors.append(
                f"Expected tool {expected.name} to be called < {expected.lt} time(s). Called {count} time(s) instead"
            )
        if expected.ge is not None and count < expected.ge:
            errors.append(
                f"Expected tool {expected.name} to be called >= {expected.ge} time(s). Called {count} time(s) instead"
            )
        if expected.gt is not None and count <= expected.gt:
            errors.append(
                f"Expected tool {expected.name} to be called > {expected.gt} time(s). Called {count} time(s) instead"
            )

        calls.append(
            {
                "tool_name": expected.name,
                "call_count": count,
                "matches_expectation": num_errors
                == len(errors),  # success if no errors were added
            }
        )

    result = {
        "success": len(errors) == 0,
        "tools": calls,
    }
    if errors:
        result["errors"] = errors
    return result


async def call_agent(
    host_instance: MCPHost,
    agent_name: str,
    user_message: str,
    system_prompt: str | None = None,
):
    """Calls an agent using the MCP host, returns its full output"""

    agent_config = host_instance.get_agent_config(agent_name)
    agent_config.evaluation = None  # override evaluation to None to prevent loops
    agent = Agent(config=agent_config)

    agent_result = await agent.execute_agent(
        user_message=user_message,
        host_instance=host_instance,
        system_prompt=system_prompt,
    )

    return agent_result


async def call_workflow(
    host_instance: MCPHost, workflow_name: str, initial_user_message: str
):
    """Calls a workflow using the MCP host, returns its full output"""
    # TODO, waiting for calling workflows from host to be implemented
    pass


async def call_custom_workflow(
    host_instance: MCPHost, workflow_name: str, initial_input
):
    """Calls a custom workflow using dynamic import, returns its full output"""
    # TODO, waiting for calling custom workflows from host to be implemented
    pass


def generate_config(
    agent_name: str, user_input: str, testing_prompt: str
) -> ValidationConfig:
    """Generate a simple ValidationConfig for an agent

    Args:
        agent_name: The name of the agent being tested
        user_input: The user message
        testing_prompt: A description of what the expected output should look like

    Returns:
        A ValidationConfig object
    """

    return ValidationConfig(
        test_type="agent",
        name=agent_name,
        user_input=user_input,
        testing_prompt=testing_prompt,
        retry=True,
        max_retries=2,
    )


def _prepare_prompts(testing_config: ValidationConfig):
    type_prompts = {
        "numeric": """{
            "<first criteria name>": <score from 1-10 here>,
            "<second criteria name>": <score from 1-10 here>,
            ...
        }""",
        "default": '"PASS" or "FAIL"',
    }

    evaluation_type = testing_config.evaluation_type

    if evaluation_type not in type_prompts:
        raise ValueError(
            f"Evaluation type not recognized '{evaluation_type}', Expected types: {list(type_prompts.keys())}"
        )

    qa_system_prompt = f"""You are a Quality Assurance Agent, your job is to review the output from the {testing_config.name} based on a given input.
    You have been provided with a prompt explaining how you should evaluate it. Your final output should be your analysis of its performance and a pass or fail grade based on the system prompt.
    Here is the system prompt provided: "{testing_config.testing_prompt}"
    {f"You have also been provided a rubric containing criteria to use in your evaluation: {testing_config.rubric.model_dump_json()}" if testing_config.rubric else ""}

    Format your output as JSON. IMPORTANT: Do not include any other text before or after, and do not format it as a code block (```). Here is a template: {{
        "analysis": "<your analysis here>",
        "grade": {type_prompts[evaluation_type]}
    }}
    """

    return {
        "type_prompts": type_prompts,
        "qa_system_prompt": qa_system_prompt,
    }


def _clean_thinking_output(output: str) -> str:
    """Removes all text up to and including </thinking>"""
    substring = "</thinking>"
    index = output.rfind(substring)

    if index > 0:
        output = output[index + len(substring) :]

    # also trim to first curly brace to remove any preambles like "Here is the json: {}"
    index = output.find("{")
    if index > 0:
        output = output[index:]

    output = output.replace("\n", " ")

    logging.info(f"clean_thinking_output returning {output}")

    return output


async def _get_agent_result(
    host_instance: MCPHost,
    testing_config: ValidationConfig,
    test_input,
    override_system_prompt: str | None = None,
) -> str:
    if override_system_prompt:
        if testing_config.test_type != "agent":
            raise ValueError(
                f"Invalid type {testing_config.test_type}, overriding system prompt only works with agents"
            )
        else:
            full_output = await call_agent(
                host_instance=host_instance,
                agent_name=testing_config.name,
                user_message=test_input,
                system_prompt=override_system_prompt,
            )
    else:
        # call the agent/workflow being tested
        match testing_config.test_type:
            case "agent":
                full_output = await call_agent(
                    host_instance=host_instance,
                    agent_name=testing_config.name,
                    user_message=test_input,
                )
            case "workflow":
                full_output = await call_workflow(
                    host_instance=host_instance,
                    workflow_name=testing_config.name,
                    initial_user_message=test_input,
                )
            case "custom_workflow":
                full_output = await call_custom_workflow(
                    host_instance=host_instance,
                    workflow_name=testing_config.name,
                    initial_input=test_input,
                )
            case _:
                raise ValueError(f"Unrecognized type {testing_config.test_type}")

    if testing_config.test_type == "agent":
        # get text output for agents
        output = full_output.get("final_response").content[0].text
    else:
        # for workflows
        output = full_output

    logging.info(f"Agent result: {output}")

    return output, full_output


async def _run_single_iteration(
    host_instance: MCPHost,
    testing_config: ValidationConfig,
    test_input,
    prompts,
    i,
    override_system_prompt: str | None = None,
) -> dict:
    logging.info(f"Prompt Validation: Iteration {i + 1}")

    output, full_output = await _get_agent_result(
        host_instance, testing_config, test_input, override_system_prompt
    )

    if testing_config.analysis:
        # analyze the agent/workflow output, overriding system prompt
        analysis_output = await call_agent(
            host_instance=host_instance,
            agent_name="Quality Assurance Agent",
            user_message=f"Input:{test_input}\n\nOutput:{output}",
            system_prompt=prompts["qa_system_prompt"],
        )
        analysis_output = analysis_output.get("final_response").content[0].text

        logging.info(f"Analysis result {i + 1}: {analysis_output}")

        try:
            analysis_json = json.loads(_clean_thinking_output(analysis_output))
        except Exception as e:
            raise ValueError(f"Error converting agent output to json: {e}")
    else:
        # if no analysis to be done, automatically pass
        analysis_json = {"grade": "PASS"}

    analysis_json["input"] = test_input
    analysis_json["output"] = output

    agent_response = {"input": test_input, "output": full_output}

    return analysis_json, agent_response


def _extract_tool_calls(agent_response) -> list[dict]:
    """Extract a list of tool calls from agent response"""
    tool_calls = []
    for item in agent_response.get("conversation", []):
        if item.get("role") == "assistant":
            for c in item.get("content", []):
                if c.type == "tool_use":
                    tool_calls.append({"name": c.name, "input": c.input})

    return tool_calls


def _count_tool_calls(tool_calls: list[dict]) -> dict[str, int]:
    """Count how many times tools are called by name"""
    results = {}
    for call in tool_calls:
        if call["name"] not in results:
            results[call["name"]] = 0
        results[call["name"]] += 1

    return results<|MERGE_RESOLUTION|>--- conflicted
+++ resolved
@@ -28,25 +28,6 @@
 
 
 class ValidationConfig(BaseModel):
-<<<<<<< HEAD
-    test_type: str = Field(..., description="The type of object being tested", pattern="^(agent|workflow|custom_workflow)$")
-    name: str = Field(..., description="The name of the object being tested. Should match the name in config file")
-    user_input: str | list[str] = Field(..., description="The input to be used as the initial user input. If a list of strings, it will run it with each separately")
-    iterations: int = Field(default=1, description="The total number of iterations to do when running the agent/workflow", ge=1)
-    testing_prompt: str = Field(..., description="The prompt to be passed to the evaluation agent")
-    rubric: ValidationRubric | None = Field(None, description="The rubric to use when evaluating the agent")
-    evaluation_type: str = Field(default="default", description="If the output should be a score from 0-10 (numeric), or semantic (default)", pattern="^(numeric|default)$")
-    threshold: float | None = Field(None, description="The expected score threshold for the numeric evaluation_type", ge=0, le=10)
-    retry: bool = Field(default=False, description="If the process should retry if it fails to pass the threshold score")
-    max_retries: int = Field(default=0, description="The maximum retries, after the initial run", ge=0)
-    edit_prompt: bool = Field(default=False, description="If the prompt validator should try to improve the prompt if it fails to meet threshold")
-    editor_model: str = Field(default="gemini", description="The model to use for prompt editing", pattern="^(gemini|claude)$")
-    new_prompt: str | None = Field(None, description="For A/B Testing. The new prompt to try and compare to the original prompt")
-    expected_tools: list[ExpectedToolCall] = Field([], description="A list of tool calls expected to occur, ignored if test_type is not agent")
-    analysis: bool = Field(True, description="If analysis should be performed on the agent output. Set to false for cases where you only want to check tool calls")
-
-async def run_iterations(host_instance: MCPHost, testing_config: ValidationConfig, override_system_prompt: str | None = None) -> (list, list):
-=======
     test_type: str = Field(
         ...,
         description="The type of object being tested",
@@ -63,12 +44,15 @@
     iterations: int = Field(
         default=1,
         description="The total number of iterations to do when running the agent/workflow",
+        ge=1,
     )
     testing_prompt: str = Field(
-        ..., description="The prompt to be passed to the evaluation agent"
+        ...,
+        description="The prompt to be passed to the evaluation agent",
     )
     rubric: ValidationRubric | None = Field(
-        None, description="The rubric to use when evaluating the agent"
+        None,
+        description="The rubric to use when evaluating the agent",
     )
     evaluation_type: str = Field(
         default="default",
@@ -76,7 +60,7 @@
         pattern="^(numeric|default)$",
     )
     threshold: float | None = Field(
-        None,
+        default=None,
         description="The expected score threshold for the numeric evaluation_type",
         ge=0,
         le=10,
@@ -86,7 +70,9 @@
         description="If the process should retry if it fails to pass the threshold score",
     )
     max_retries: int = Field(
-        default=0, description="The maximum retries, after the initial run", ge=0
+        default=0,
+        description="The maximum retries, after the initial run",
+        ge=0,
     )
     edit_prompt: bool = Field(
         default=False,
@@ -98,15 +84,15 @@
         pattern="^(gemini|claude)$",
     )
     new_prompt: str | None = Field(
-        None,
+        default=None,
         description="For A/B Testing. The new prompt to try and compare to the original prompt",
     )
     expected_tools: list[ExpectedToolCall] = Field(
-        [],
+        default=[],
         description="A list of tool calls expected to occur, ignored if test_type is not agent",
     )
     analysis: bool = Field(
-        True,
+        default=True,
         description="If analysis should be performed on the agent output. Set to false for cases where you only want to check tool calls",
     )
 
@@ -116,7 +102,6 @@
     testing_config: ValidationConfig,
     override_system_prompt: str | None = None,
 ) -> (list, list):
->>>>>>> 428d60b8
     """Run iterations of the agent/workflow and the analysis agent for prompt validation
 
     Args:
