--- conflicted
+++ resolved
@@ -9,13 +9,6 @@
 # Mark all tests in this module
 pytestmark = [pytest.mark.orchestration, pytest.mark.unit, pytest.mark.anyio]
 
-<<<<<<< HEAD
-=======
-# Imports from the project
-from src.workflows.simple_workflow import SimpleWorkflowExecutor
-from src.config.config_models import WorkflowConfig, AgentConfig, WorkflowComponent
-from src.agents.agent import Agent  # Needed for mocking
->>>>>>> 1c859b2c
 from anthropic.types import Message  # Added Message
 
 from aurite.agents.agent import Agent  # Needed for mocking
