[
  {
    "name": "my_openai_gpt4_turbo",
    "type": "llm",
    "provider": "openai",
    "model": "gpt-4-turbo-preview",
    "temperature": 0.7,
    "max_tokens": 1500,
    "default_system_prompt": "You are a helpful AI assistant by OpenAI.",
    "api_key_env_var": "OPENAI_API_KEY"
  },
  {
    "name": "anthropic_claude_3_haiku",
    "type": "llm",
    "provider": "anthropic",
    "model": "claude-3-haiku-20240307",
    "temperature": 0.5,
    "max_tokens": 2048,
    "default_system_prompt": "You are a helpful AI assistant by Anthropic.",
    "api_key_env_var": "ANTHROPIC_API_KEY"
  },
  {
    "name": "weather_server",
    "server_path": "src/aurite/init_templates/mcp_servers/weather_server.py",
    "capabilities": [
      "tools",
      "prompts"
    ],
    "timeout": "15.0",
    "type": "mcp_server"
  },
  {
    "name": "planning_server",
    "type": "mcp_server",
    "server_path": "src/aurite/init_templates/mcp_servers/planning_server.py",
    "capabilities": [
      "tools",
      "prompts",
      "resources"
    ],
    "timeout": 15.0
  },
  {
<<<<<<< HEAD
    "description": "Updated weather agent",
    "system_prompt": "You are a weather assistant",
    "llm_config_id": "anthropic_claude_3_haiku",
    "mcp_servers": [
      "weather_server"
    ],
    "include_history": true,
    "name": "Weather Agent",
=======
    "name": "Weather Agent",
    "description": "Weather Agent for testing",
    "system_prompt": "You are a helpful weather assistant. Your job is to use the weather_lookup tool to retrieve weather information and provide it in a structured format. If the tool does not work correctly, DO NOT make up data. Instead, return an error message indicating the issue.",
    "llm_config_id": "anthropic_claude_3_haiku",
    "mcp_servers": ["weather_server"],
>>>>>>> df9e5d3c
    "type": "agent"
  },
  {
    "name": "Persistent Weather Agent",
    "description": "Persistent Weather Agent for testing session management",
    "system_prompt": "You are a helpful weather assistant. Your job is to use the weather_lookup tool to retrieve weather information and provide it in a structured format. If the tool does not work correctly, DO NOT make up data. Instead, return an error message indicating the issue.",
    "llm_config_id": "anthropic_claude_3_haiku",
    "mcp_servers": [
      "weather_server"
    ],
    "include_history": true,
    "type": "agent"
  },
  {
    "name": "Weather Planning Workflow Step 2",
    "type": "agent",
    "include_history": true,
    "mcp_servers": [
      "planning_server"
    ],
    "system_prompt": "You have been provided with a weather forecast. Your job is to create a plan explaining what to wear based on the weather data you retrieve.",
    "llm_config_id": "anthropic_claude_3_haiku",
    "description": "An agent that creates a plan based on the weather data provided by the Weather Agent. It uses the planning MCP server to generate a plan."
  },
  {
    "name": "Weather Planning Workflow",
    "type": "simple_workflow",
    "description": "A simple workflow to plan based on weather data.",
    "steps": [
      "Weather Agent",
      "Weather Planning Workflow Step 2"
    ],
    "include_history": true
  },
  {
    "name": "ExampleCustomWorkflow",
    "type": "custom_workflow",
    "module_path": "src/aurite/init_templates/custom_workflows/example_workflow.py",
    "class_name": "ExampleCustomWorkflow",
    "description": "Test workflow using Weather Agent and Weather MCP server."
  }
]<|MERGE_RESOLUTION|>--- conflicted
+++ resolved
@@ -41,7 +41,6 @@
     "timeout": 15.0
   },
   {
-<<<<<<< HEAD
     "description": "Updated weather agent",
     "system_prompt": "You are a weather assistant",
     "llm_config_id": "anthropic_claude_3_haiku",
@@ -50,19 +49,11 @@
     ],
     "include_history": true,
     "name": "Weather Agent",
-=======
-    "name": "Weather Agent",
-    "description": "Weather Agent for testing",
-    "system_prompt": "You are a helpful weather assistant. Your job is to use the weather_lookup tool to retrieve weather information and provide it in a structured format. If the tool does not work correctly, DO NOT make up data. Instead, return an error message indicating the issue.",
-    "llm_config_id": "anthropic_claude_3_haiku",
-    "mcp_servers": ["weather_server"],
->>>>>>> df9e5d3c
     "type": "agent"
   },
   {
-    "name": "Persistent Weather Agent",
-    "description": "Persistent Weather Agent for testing session management",
-    "system_prompt": "You are a helpful weather assistant. Your job is to use the weather_lookup tool to retrieve weather information and provide it in a structured format. If the tool does not work correctly, DO NOT make up data. Instead, return an error message indicating the issue.",
+    "description": "Conversation History Testing Agent",
+    "system_prompt": "You are an updated weather assistant",
     "llm_config_id": "anthropic_claude_3_haiku",
     "mcp_servers": [
       "weather_server"
